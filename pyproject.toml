--- conflicted
+++ resolved
@@ -17,13 +17,8 @@
 jsonpath-ng = "^1.6.1"
 pydantic = "^2.7.0"
 ruamel-yaml = "^0.18.6"
-<<<<<<< HEAD
-jinja2 = "^3.1.3"
+jinja2 = "^3.1.4"
 wg-utilities = { extras = ["logging"], version = "^5.15.3" }
-=======
-jinja2 = "^3.1.4"
-wg-utilities = {extras = ["logging"], version = "^5.15.3"}
->>>>>>> b6bfb51d
 
 [tool.poetry.group.test.dependencies]
 pytest = "^8.1.1"
